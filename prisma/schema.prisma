--- conflicted
+++ resolved
@@ -84,7 +84,6 @@
   Agency Agency[] @relation("CurrentSubscription")
 }
 
-<<<<<<< HEAD
 model Branch {
   id            Int       @id @default(autoincrement())
   agencyId      Int      // Foreign key to Agency
@@ -99,7 +98,8 @@
   updatedAt     DateTime  @updatedAt
 
   @@map("branches")
-=======
+}
+
 model Country {
   id        Int      @id @default(autoincrement())
   countryName      String   //@unique
@@ -140,5 +140,4 @@
   updatedAt DateTime @updatedAt
   
   @@map("sectors") // Map the table name to "sectors"
->>>>>>> 320fe415
-}+}
